from environment.environment import RenderMode, CameraResolution
from environment.agent import run_match
from user.train_agent import UserInputAgent, BasedAgent, ConstantAgent, ClockworkAgent, SB3Agent, RecurrentPPOAgent #add anymore custom Agents (from train_agent.py) here as needed
from user.my_agent import SubmittedAgent
import pygame
pygame.init()

my_agent = UserInputAgent()

#Input your file path here in SubmittedAgent if you are loading a model:
<<<<<<< HEAD
opponent = SubmittedAgent(file_path="checkpoints/experiment_8/rl_model_47709_steps")
=======
opponent = SubmittedAgent()
>>>>>>> fc9b9642

match_time = 99999

# Run a single real-time match
run_match(
    agent_1=my_agent,
    agent_2=opponent,
    max_timesteps=30 * match_time,  # Match time in frames (adjust as needed)
    resolution=CameraResolution.LOW,
    video_path='tt_agent.mp4'
)<|MERGE_RESOLUTION|>--- conflicted
+++ resolved
@@ -8,11 +8,7 @@
 my_agent = UserInputAgent()
 
 #Input your file path here in SubmittedAgent if you are loading a model:
-<<<<<<< HEAD
-opponent = SubmittedAgent(file_path="checkpoints/experiment_8/rl_model_47709_steps")
-=======
 opponent = SubmittedAgent()
->>>>>>> fc9b9642
 
 match_time = 99999
 
